/********** Included Headers **********/

// C++ library
#include <iostream> 	// std::ostream, std::cout, std::fprintf, std::endl
#include <string> 		// std::string
#include <filesystem> 	// filesystem utilities

// filesystem namespace alias
namespace fs = std::filesystem;

// C library
#include <cstddef> // std::size_t
#include <cstring> // std::strncmp
#include <cstdlib> // std::exit

// internal
#include "../include/cmdline_parser.h" 	// command line parser types and functions declarations
#include "../include/unit_tests.h" 		// test function declarations

/********** Program Control Logic **********/

// macros
#define ARG_PRGRM 		(argv[0]) 	/** Program name. */
#define ARG_CONTAINER 	(argv[1]) 	/** <container> command line argument. */
#define ARG_TEST 		(argv[2]) 	/** <test> command line argument. */

<<<<<<< HEAD
// maps <test> cmd line args to their respective nostl::vector unit tests, only visible in this translatio unit
static parser::cllbkmap_t vector_callbacks {
	{ "constructors"	, test::vector::constructors_and_assignment_operations 		}, 
	{ "std-constructors", test::vector::constructors_and_assignment_operations_std 	}, 
	{ "compare"			, test::vector::compare 									}
};

// maps <test> cmd line args to their respective nostl::array unit tests, only visible in this translatio unit
static parser::cllbkmap_t array_callbacks{};
=======
// maps <test> cmd line args to their respective nostl::vector unit tests, only visible in this translation unit
static parser::cllbkmap_t vector_callbacks {
	{ "constructors"	, test::vector::constructors_and_assignment_operations     }, 
	{ "std-constructors", test::vector::constructors_and_assignment_operations_std }, 
	{ "compare"			, test::vector::compare                                    }
};

// maps <test> cmd line args to their respective nostl::array unit tests, only visible in this translation unit
static parser::cllbkmap_t array_callbacks {
	{ "not-implemented", nullptr }
};

// maps <container> cmd line args to their respective unit test callback maps, only visible in this translation unit
static parser::containers_t containers {
	{ "vector", vector_callbacks }, 
	{ "array" , array_callbacks  }
};
>>>>>>> 79f58741

// unit test to run
parser::unit_t run_test; // declared here, linked externally in main.cpp

/********** Command Line Parser Functions (definitions) **********/

/**
 * Outputs help message to an std::ostream (std::cerr by default).
*/
void parser::help(const char* argv[], std::ostream& output) {
	const std::string& program = fs::path(ARG_PRGRM).stem().string();
	output << 
		"Usage: ./" << program << " <container> <test> [OPTIONS]\n"
		"\n"
		"OPTIONS:\n"
		"  --usage, --help, -h, -?:\n"
		"    Displays this help message.\n"
		"\n"
		"  --list:\n"
		"    Dumps a list of available containers and their respective tests to standard\n"
		"    character output." 
	<< std::endl;
}

/**
 * Dumps a list of available containers and their respective tests to standard 
 * character output.
*/
void parser::list() {

	std::cout << 
		"vector\n"
		"|\n"
		"+---constructors\n"
		"|       Tests constructors and assignment operations.\n"
		"|       See `./tests/src/unit_tests/unit_tests.cpp:31` for more info.\n"
		"|\n"
		"+---std-constructors\n"
		"|       Tests constructor and copy assignment operation from std::vector.\n"
		"|       See `./tests/src/unit_tests/unit_tests.cpp:86` for more info.\n"
		"|\n"
		"\\---compare\n"
		"        Tests equality and inequality operators.\n"
		"        See `./tests/src/unit_tests/unit_tests.cpp:124` for more info.\n"
	<< std::endl;
}

/**
<<<<<<< HEAD
 * Parses the second command line argument <test> to determine which unit test 
 * should be run.
*/
void parser::parse_test(cllbkmap_t& callback_map, const char* argv[]) {

	// Checks if a test exists in `callback_map` and retrieves it.
	// If no key specified by <test> cmd line arg is found, a new key:value pair is 
	// inserted with the `second` member as a default-initialized unit_t (an "empty"
	// std::function that points to nullptr), which is then returned as a reference.
	if (const unit_t& cllbk = callback_map[ARG_TEST]; cllbk) { // assign to `cllbk` then check if not null
		// set control variable
		run_test = cllbk;
	} else {
		// error
		std::fprintf(stderr, "[ERROR] container \"%s\" has no test \"%s\" defined\n", ARG_CONTAINER, ARG_TEST);
		std::exit(-1);
	}
}

/**
=======
>>>>>>> 79f58741
 * Parses command line arguments and sets control variables accordingly.
*/
void parser::parse(int argc, const char* argv[]) {

	// parsing optional args, if any are present, program exits after operation
	for (std::size_t arg_idx = 1; arg_idx < argc; ++arg_idx) {
		// for each arg, search for optional args
		parser::arg_t arg = argv[arg_idx];
		if ((std::strncmp(arg    , "--usage", 7) == 0) 	|| 	// --usage
			(std::strncmp(arg + 1, "-h"     , 2) == 0) 	|| 	// --help, -h, among other such substrings lmao
			(std::strncmp(arg    , "-?"     , 2) == 0) 		// -?
		) {
			// output help to cout, terminate program successfully
			parser::help(argv, std::cout);
			std::exit(0);
		} else if (std::strncmp(arg, "--list", 6) == 0) { // --list
			// dump available containers and tests to cout, terminate program successfully
			parser::list();
			std::exit(0);
		}
	}

	// checking arg count
	if (argc < 3) {
		// invalid number of arguments: output help to cerr, terminate program with code -1
		parser::help(argv);
		std::exit(-1);
	}

	// parsing <container> argument
<<<<<<< HEAD
	if (std::strncmp(ARG_CONTAINER, "vector", 6) == 0) {
		// parsing <test> argument with callback map for nostl::vector tests
		parser::parse_test(vector_callbacks, argv);
	} else if (std::strncmp(ARG_CONTAINER, "array", 5) == 0) {
		// parsing <test> argument with callback map for nostl::array tests
		parser::parse_test(array_callbacks, argv);
=======
	if (cllbkmap_t& cllbck_map = containers[ARG_CONTAINER]; !(cllbck_map.empty())) {
		// parsing <test> argument
		if (const unit_t& cllbk = cllbck_map[ARG_TEST]; cllbk) {
			// set control variable
			run_test = cllbk;
		} else {
			// error
			std::fprintf(stderr, "[ERROR] container \"%s\" has no test \"%s\" defined\n", ARG_CONTAINER, ARG_TEST);
			std::exit(-1);
		}
>>>>>>> 79f58741
	} else {
		// error
		std::fprintf(stderr, "[ERROR] container \"%s\" does not exist\n", ARG_CONTAINER);
		std::exit(-1);
	}
<<<<<<< HEAD
}
=======
}

/** @todo --brief option */
>>>>>>> 79f58741
<|MERGE_RESOLUTION|>--- conflicted
+++ resolved
@@ -24,17 +24,6 @@
 #define ARG_CONTAINER 	(argv[1]) 	/** <container> command line argument. */
 #define ARG_TEST 		(argv[2]) 	/** <test> command line argument. */
 
-<<<<<<< HEAD
-// maps <test> cmd line args to their respective nostl::vector unit tests, only visible in this translatio unit
-static parser::cllbkmap_t vector_callbacks {
-	{ "constructors"	, test::vector::constructors_and_assignment_operations 		}, 
-	{ "std-constructors", test::vector::constructors_and_assignment_operations_std 	}, 
-	{ "compare"			, test::vector::compare 									}
-};
-
-// maps <test> cmd line args to their respective nostl::array unit tests, only visible in this translatio unit
-static parser::cllbkmap_t array_callbacks{};
-=======
 // maps <test> cmd line args to their respective nostl::vector unit tests, only visible in this translation unit
 static parser::cllbkmap_t vector_callbacks {
 	{ "constructors"	, test::vector::constructors_and_assignment_operations     }, 
@@ -52,7 +41,6 @@
 	{ "vector", vector_callbacks }, 
 	{ "array" , array_callbacks  }
 };
->>>>>>> 79f58741
 
 // unit test to run
 parser::unit_t run_test; // declared here, linked externally in main.cpp
@@ -101,29 +89,6 @@
 }
 
 /**
-<<<<<<< HEAD
- * Parses the second command line argument <test> to determine which unit test 
- * should be run.
-*/
-void parser::parse_test(cllbkmap_t& callback_map, const char* argv[]) {
-
-	// Checks if a test exists in `callback_map` and retrieves it.
-	// If no key specified by <test> cmd line arg is found, a new key:value pair is 
-	// inserted with the `second` member as a default-initialized unit_t (an "empty"
-	// std::function that points to nullptr), which is then returned as a reference.
-	if (const unit_t& cllbk = callback_map[ARG_TEST]; cllbk) { // assign to `cllbk` then check if not null
-		// set control variable
-		run_test = cllbk;
-	} else {
-		// error
-		std::fprintf(stderr, "[ERROR] container \"%s\" has no test \"%s\" defined\n", ARG_CONTAINER, ARG_TEST);
-		std::exit(-1);
-	}
-}
-
-/**
-=======
->>>>>>> 79f58741
  * Parses command line arguments and sets control variables accordingly.
 */
 void parser::parse(int argc, const char* argv[]) {
@@ -154,14 +119,6 @@
 	}
 
 	// parsing <container> argument
-<<<<<<< HEAD
-	if (std::strncmp(ARG_CONTAINER, "vector", 6) == 0) {
-		// parsing <test> argument with callback map for nostl::vector tests
-		parser::parse_test(vector_callbacks, argv);
-	} else if (std::strncmp(ARG_CONTAINER, "array", 5) == 0) {
-		// parsing <test> argument with callback map for nostl::array tests
-		parser::parse_test(array_callbacks, argv);
-=======
 	if (cllbkmap_t& cllbck_map = containers[ARG_CONTAINER]; !(cllbck_map.empty())) {
 		// parsing <test> argument
 		if (const unit_t& cllbk = cllbck_map[ARG_TEST]; cllbk) {
@@ -172,16 +129,11 @@
 			std::fprintf(stderr, "[ERROR] container \"%s\" has no test \"%s\" defined\n", ARG_CONTAINER, ARG_TEST);
 			std::exit(-1);
 		}
->>>>>>> 79f58741
 	} else {
 		// error
 		std::fprintf(stderr, "[ERROR] container \"%s\" does not exist\n", ARG_CONTAINER);
 		std::exit(-1);
 	}
-<<<<<<< HEAD
-}
-=======
 }
 
-/** @todo --brief option */
->>>>>>> 79f58741
+/** @todo --brief option */