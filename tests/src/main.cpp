--- conflicted
+++ resolved
@@ -55,12 +55,8 @@
 		"  --usage, --help, -h, -?:\n"
 		"    Displays this help message.\n"
 		"  --list:\n"
-<<<<<<< HEAD
-		"    Dumps a list of available containers and their respective tests." 
-=======
 		"    Dumps a list of available containers and their respective tests to standard\n"
 		"    character output." 
->>>>>>> d603b5f1
 	<< std::endl;
 }
 
@@ -111,18 +107,9 @@
 /********** Main Entry Point **********/
 
 int main(int argc, char* argv[]) {
-<<<<<<< HEAD
-
-	// parse cmd line args, resolves which test to run
-	parse(argc, (const char**)argv);
-
-	// run unit test (if any was resolved) and return its value as exit code
-	// if(run_test) return run_test();
-=======
 
 	// parse cmd line args and runs the desired test, if no test was resolved from the args the program exits with code -1
 	parse(argc, (const char**)argv);
->>>>>>> d603b5f1
 
 	// unreachable code, execution shouldn't be able to reach this line, but if it does: return error code
 	return -1;
